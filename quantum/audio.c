#include <stdio.h>
#include <string.h>
#include <math.h>
#include <avr/pgmspace.h>
#include <avr/interrupt.h>
#include <avr/io.h>
#include "print.h"
#include "audio.h"
#include "keymap_common.h"

#include "eeconfig.h"

#define PI 3.14159265

#define CPU_PRESCALER 8

// #define PWM_AUDIO

#ifdef PWM_AUDIO
    #include "wave.h"
    #define SAMPLE_DIVIDER 39
    #define SAMPLE_RATE (2000000.0/SAMPLE_DIVIDER/2048)
    // Resistor value of 1/ (2 * PI * 10nF * (2000000 hertz / SAMPLE_DIVIDER / 10)) for 10nF cap
#endif

void delay_us(int count) {
  while(count--) {
    _delay_us(1);
  }
}

int voices = 0;
int voice_place = 0;
double frequency = 0;
int volume = 0;
long position = 0;
int duty_place = 1;
int duty_counter = 0;

double frequencies[8] = {0, 0, 0, 0, 0, 0, 0, 0};
int volumes[8] = {0, 0, 0, 0, 0, 0, 0, 0};
bool sliding = false;

int max = 0xFF;
float sum = 0;
int value = 128;
float place = 0;
float places[8] = {0, 0, 0, 0, 0, 0, 0, 0};

uint16_t place_int = 0;
bool repeat = true;
uint8_t * sample;
uint16_t sample_length = 0;


bool notes = false;
bool note = false;
float note_frequency = 0;
float note_length = 0;
float note_tempo = TEMPO_DEFAULT;
float note_timbre = TIMBRE_DEFAULT;
uint16_t note_position = 0;
float (* notes_pointer)[][2];
uint8_t notes_count;
bool notes_repeat;
float notes_rest;
bool note_resting = false;
int note_flipper = 0;

uint8_t current_note = 0;
uint8_t rest_counter = 0;

audio_config_t audio_config;


void audio_toggle(void) {
    audio_config.enable ^= 1;
    eeconfig_write_audio(audio_config.raw);
}

void audio_on(void) {
    audio_config.enable = 1;
    eeconfig_write_audio(audio_config.raw);
}

void audio_off(void) {
    audio_config.enable = 0;
    eeconfig_write_audio(audio_config.raw);
}


void stop_all_notes() {
    voices = 0;
    #ifdef PWM_AUDIO
        TIMSK3 &= ~_BV(OCIE3A);
    #else
        TIMSK3 &= ~_BV(OCIE3A);
        TCCR3A &= ~_BV(COM3A1);
    #endif
    notes = false;
    note = false;
    frequency = 0;
    volume = 0;

    for (int i = 0; i < 8; i++) {
        frequencies[i] = 0;
        volumes[i] = 0;
    }
}

void stop_note(double freq) {
    if (note) {
        #ifdef PWM_AUDIO
            freq = freq / SAMPLE_RATE;
        #endif
        for (int i = 7; i >= 0; i--) {
            if (frequencies[i] == freq) {
                frequencies[i] = 0;
                volumes[i] = 0;
                for (int j = i; (j < 7); j++) {
                    frequencies[j] = frequencies[j+1];
                    frequencies[j+1] = 0;
                    volumes[j] = volumes[j+1];
                    volumes[j+1] = 0;
                }
            }
        }
        voices--;
        if (voices < 0)
            voices = 0;
        if (voice_place >= voices) {
            voice_place = 0;
        }
        if (voices == 0) {
            #ifdef PWM_AUDIO
                TIMSK3 &= ~_BV(OCIE3A);
            #else
                TIMSK3 &= ~_BV(OCIE3A);
                TCCR3A &= ~_BV(COM3A1);
            #endif
            frequency = 0;
            volume = 0;
            note = false;
        }
    }
}

void init_notes() {

    /* check signature */
    if (!eeconfig_is_enabled()) {
        eeconfig_init();
    }
    audio_config.raw = eeconfig_read_audio();

    #ifdef PWM_AUDIO
        PLLFRQ = _BV(PDIV2);
        PLLCSR = _BV(PLLE);
        while(!(PLLCSR & _BV(PLOCK)));
        PLLFRQ |= _BV(PLLTM0); /* PCK 48MHz */

        /* Init a fast PWM on Timer4 */
        TCCR4A = _BV(COM4A0) | _BV(PWM4A); /* Clear OC4A on Compare Match */
        TCCR4B = _BV(CS40); /* No prescaling => f = PCK/256 = 187500Hz */
        OCR4A = 0;

        /* Enable the OC4A output */
        DDRC |= _BV(PORTC6);

        TIMSK3 &= ~_BV(OCIE3A); // Turn off 3A interputs

        TCCR3A = 0x0; // Options not needed
        TCCR3B = _BV(CS31) | _BV(CS30) | _BV(WGM32); // 64th prescaling and CTC
        OCR3A = SAMPLE_DIVIDER - 1; // Correct count/compare, related to sample playback
    #else
        DDRC |= _BV(PORTC6);

        TIMSK3 &= ~_BV(OCIE3A); // Turn off 3A interputs

        TCCR3A = (0 << COM3A1) | (0 << COM3A0) | (1 << WGM31) | (0 << WGM30);
        TCCR3B = (1 << WGM33) | (1 << WGM32) | (0 << CS32) | (1 << CS31) | (0 << CS30);
    #endif
}


ISR(TIMER3_COMPA_vect) {
    if (note) {
        #ifdef PWM_AUDIO
            if (voices == 1) {
                // SINE
                OCR4A = pgm_read_byte(&sinewave[(uint16_t)place]) >> 2;

                // SQUARE
                // if (((int)place) >= 1024){
                //     OCR4A = 0xFF >> 2;
                // } else {
                //     OCR4A = 0x00;
                // }

                // SAWTOOTH
                // OCR4A = (int)place / 4;

                // TRIANGLE
                // if (((int)place) >= 1024) {
                //     OCR4A = (int)place / 2;
                // } else {
                //     OCR4A = 2048 - (int)place / 2;
                // }

                place += frequency;

                if (place >= SINE_LENGTH)
                    place -= SINE_LENGTH;

            } else {
                int sum = 0;
                for (int i = 0; i < voices; i++) {
                    // SINE
                    sum += pgm_read_byte(&sinewave[(uint16_t)places[i]]) >> 2;

                    // SQUARE
                    // if (((int)places[i]) >= 1024){
                    //     sum += 0xFF >> 2;
                    // } else {
                    //     sum += 0x00;
                    // }

                    places[i] += frequencies[i];

                    if (places[i] >= SINE_LENGTH)
                        places[i] -= SINE_LENGTH;
                }
                OCR4A = sum;
            }
        #else
            if (frequencies[voice_place] > 0) {
                // if (frequencies[voice_place] > 880.0) {
                //     if (note_flipper == 100) {
                //         note_flipper = 0;
                //         return;
                //     }
                //     note_flipper++;
                // } else {
                //     note_flipper = 0;
                // }
                // ICR3 = (int)(((double)F_CPU) / frequency); // Set max to the period
                // OCR3A = (int)(((double)F_CPU) / frequency) >> 1; // Set compare to half the period

                double freq;
                if (false) {                
                    voice_place %= voices;
                    if (place > (frequencies[voice_place] / 50)) {
                        voice_place = (voice_place + 1) % voices;
                        place = 0.0;
                    }
                    freq = frequencies[voice_place];
                } else {
                    if (frequency != 0) {
                        if (frequency < frequencies[voices - 1]) {
                            frequency = frequency * 1.01454533494;
                        } else if (frequency > frequencies[voices - 1]) {
                            frequency = frequency * 0.98566319864;
                        }
                    } else {
                        frequency = frequencies[voices - 1];
                    }
                    freq = frequency;
                }
<<<<<<< HEAD
                ICR3 = (int)(((double)F_CPU) / (freq * CPU_PRESCALER)); // Set max to the period
                OCR3A = (int)((((double)F_CPU) / (freq * CPU_PRESCALER)) * note_timbre); // Set compare to half the period
=======
                ICR3 = (int)(((double)F_CPU) / (frequencies[voice_place] * CPU_PRESCALER)); // Set max to the period
                OCR3A = (int)((((double)F_CPU) / (frequencies[voice_place] * CPU_PRESCALER)) * note_timbre); // Set compare to half the period
>>>>>>> f2c1e9dd
                //OCR3A = (int)(((double)F_CPU) / (frequencies[voice_place] * CPU_PRESCALER)) >> 1 * duty_place; // Set compare to half the period
                place++;
                // if (duty_counter > (frequencies[voice_place] / 500)) {
                //     duty_place = (duty_place % 3) + 1;
                //     duty_counter = 0;
                // }
                // duty_counter++;
            }
        #endif
    }

    // SAMPLE
    // OCR4A = pgm_read_byte(&sample[(uint16_t)place_int]);

    // place_int++;

    // if (place_int >= sample_length)
    //     if (repeat)
    //         place_int -= sample_length;
    //     else
    //         TIMSK3 &= ~_BV(OCIE3A);


    if (notes) {
        #ifdef PWM_AUDIO
            OCR4A = pgm_read_byte(&sinewave[(uint16_t)place]) >> 0;

            place += note_frequency;
            if (place >= SINE_LENGTH)
                place -= SINE_LENGTH;
        #else
            if (note_frequency > 0) {
                ICR3 = (int)(((double)F_CPU) / (note_frequency * CPU_PRESCALER)); // Set max to the period
                OCR3A = (int)((((double)F_CPU) / (note_frequency * CPU_PRESCALER)) * note_timbre); // Set compare to half the period
            } else {
                ICR3 = 0;
                OCR3A = 0;
            }
        #endif


        note_position++;
        bool end_of_note = false;
        if (ICR3 > 0)
            end_of_note = (note_position >= (note_length / ICR3 * 0xFFFF));
        else
            end_of_note = (note_position >= (note_length * 0x7FF));
        if (end_of_note) {
            current_note++;
            if (current_note >= notes_count) {
                if (notes_repeat) {
                    current_note = 0;
                } else {
                    #ifdef PWM_AUDIO
                        TIMSK3 &= ~_BV(OCIE3A);
                    #else
                        TIMSK3 &= ~_BV(OCIE3A);
                        TCCR3A &= ~_BV(COM3A1);
                    #endif
                    notes = false;
                    return;
                }
            }
            if (!note_resting && (notes_rest > 0)) {
                note_resting = true;
                note_frequency = 0;
                note_length = notes_rest;
                current_note--;
            } else {
                note_resting = false;
                #ifdef PWM_AUDIO
                    note_frequency = (*notes_pointer)[current_note][0] / SAMPLE_RATE;
                    note_length = (*notes_pointer)[current_note][1] * (note_tempo / 100);
                #else
                    note_frequency = (*notes_pointer)[current_note][0];
                    note_length = ((*notes_pointer)[current_note][1] / 4) * (note_tempo / 100);
                #endif
            }
            note_position = 0;
        }

    }

    if (!audio_config.enable) {
        notes = false;
        note = false;
    }
}

void play_notes(float (*np)[][2], uint8_t n_count, bool n_repeat, float n_rest) {

if (audio_config.enable) {

<<<<<<< HEAD
=======
	// Cancel note if a note is playing
>>>>>>> f2c1e9dd
    if (note)
        stop_all_notes();
    notes = true;

    notes_pointer = np;
    notes_count = n_count;
    notes_repeat = n_repeat;
    notes_rest = n_rest;

    place = 0;
    current_note = 0;
    #ifdef PWM_AUDIO
        note_frequency = (*notes_pointer)[current_note][0] / SAMPLE_RATE;
        note_length = (*notes_pointer)[current_note][1] * (note_tempo / 100);
    #else
        note_frequency = (*notes_pointer)[current_note][0];
        note_length = ((*notes_pointer)[current_note][1] / 4) * (note_tempo / 100);
    #endif
    note_position = 0;


    #ifdef PWM_AUDIO
        TIMSK3 |= _BV(OCIE3A);
    #else
        TIMSK3 |= _BV(OCIE3A);
        TCCR3A |= _BV(COM3A1);
    #endif

}

}

void play_sample(uint8_t * s, uint16_t l, bool r) {

if (audio_config.enable) {

    stop_all_notes();
    place_int = 0;
    sample = s;
    sample_length = l;
    repeat = r;

    #ifdef PWM_AUDIO
        TIMSK3 |= _BV(OCIE3A);
    #else
    #endif

}

}

void play_note(double freq, int vol) {

if (audio_config.enable && voices < 8) {

<<<<<<< HEAD
=======
    // Cancel notes if notes are playing
>>>>>>> f2c1e9dd
    if (notes)
        stop_all_notes();
    note = true;
    #ifdef PWM_AUDIO
        freq = freq / SAMPLE_RATE;
    #endif
    if (freq > 0) {
        frequencies[voices] = freq;
        volumes[voices] = vol;
        voices++;
    }

    #ifdef PWM_AUDIO
        TIMSK3 |= _BV(OCIE3A);
    #else
        TIMSK3 |= _BV(OCIE3A);
        TCCR3A |= _BV(COM3A1);
    #endif

}

}

void set_timbre(float timbre)
{
	note_timbre = timbre;
}

void set_tempo(float tempo)
{
	note_tempo = tempo;
}

void decrease_tempo(uint8_t tempo_change)
{
	note_tempo += (float) tempo_change;
}

void increase_tempo(uint8_t tempo_change)
{
	if (note_tempo - (float) tempo_change < 10)
		{
			note_tempo = 10;
		}
	else
		{
		note_tempo -= (float) tempo_change;
		}
}

//------------------------------------------------------------------------------
// Override these functions in your keymap file to play different tunes on
// startup and bootloader jump
__attribute__ ((weak))
void play_startup_tone()
{
}

__attribute__ ((weak))
void play_goodbye_tone()
{
}
//------------------------------------------------------------------------------<|MERGE_RESOLUTION|>--- conflicted
+++ resolved
@@ -266,13 +266,8 @@
                     }
                     freq = frequency;
                 }
-<<<<<<< HEAD
                 ICR3 = (int)(((double)F_CPU) / (freq * CPU_PRESCALER)); // Set max to the period
                 OCR3A = (int)((((double)F_CPU) / (freq * CPU_PRESCALER)) * note_timbre); // Set compare to half the period
-=======
-                ICR3 = (int)(((double)F_CPU) / (frequencies[voice_place] * CPU_PRESCALER)); // Set max to the period
-                OCR3A = (int)((((double)F_CPU) / (frequencies[voice_place] * CPU_PRESCALER)) * note_timbre); // Set compare to half the period
->>>>>>> f2c1e9dd
                 //OCR3A = (int)(((double)F_CPU) / (frequencies[voice_place] * CPU_PRESCALER)) >> 1 * duty_place; // Set compare to half the period
                 place++;
                 // if (duty_counter > (frequencies[voice_place] / 500)) {
@@ -366,10 +361,7 @@
 
 if (audio_config.enable) {
 
-<<<<<<< HEAD
-=======
 	// Cancel note if a note is playing
->>>>>>> f2c1e9dd
     if (note)
         stop_all_notes();
     notes = true;
@@ -425,10 +417,7 @@
 
 if (audio_config.enable && voices < 8) {
 
-<<<<<<< HEAD
-=======
     // Cancel notes if notes are playing
->>>>>>> f2c1e9dd
     if (notes)
         stop_all_notes();
     note = true;
