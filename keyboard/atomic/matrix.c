--- conflicted
+++ resolved
@@ -144,17 +144,6 @@
     return count;
 }
 
-<<<<<<< HEAD
-static void init_cols(void)
-{
-    DDRB &= ~(1<<6 | 1<<5 | 1<<4);
-    PORTB |= (1<<6 | 1<<5 | 1<<4);
-    DDRD &= ~(1<<7 | 1<<6 | 1<<4);
-    PORTD |= (1<<7 | 1<<6 | 1<<4);
-    DDRF &= ~(1<<0 | 1<<1 | 1<<4 | 1<<5 | 1<<6 | 1<<7);
-    PORTF |= (1<<0 | 1<<1 | 1<<4 | 1<<5 | 1<<6 | 1<<7);
-    
-=======
 //
 // Atomic PCB Rev 0 Pin Assignments
 //
@@ -172,33 +161,10 @@
     PORTD |= (1<<7 | 1<<6 | 1<<4 | 1<<3 | 1<<2 | 1<<1);
     DDRF &= ~(1<<0 | 1<<1 | 1<<4 | 1<<5 | 1<<6 | 1<<7);
     PORTF |= (1<<0 | 1<<1 | 1<<4 | 1<<5 | 1<<6 | 1<<7);
->>>>>>> e12c0de6
 }
 
 static matrix_row_t read_cols(void)
 {
-<<<<<<< HEAD
-  return (PIND&(1<<4) ? 0 : (1<<0)) |
-         (PIND&(1<<6) ? 0 : (1<<1)) |
-         (PIND&(1<<7) ? 0 : (1<<2)) |
-         (PINB&(1<<4) ? 0 : (1<<3)) |
-         (PINB&(1<<5) ? 0 : (1<<4)) |
-         (PINB&(1<<6) ? 0 : (1<<5)) |
-         (PINF&(1<<7) ? 0 : (1<<6)) |
-         (PINF&(1<<6) ? 0 : (1<<7)) |
-         (PINF&(1<<5) ? 0 : (1<<8)) |
-         (PINF&(1<<4) ? 0 : (1<<9)) |
-         (PINF&(1<<1) ? 0 : (1<<10)) |
-         (PINF&(1<<0) ? 0 : (1<<11));
-         
-}
-
-static void unselect_rows(void)
-{
-    DDRB &= ~(1<<0 | 1<<1 | 1<<2 | 1<<3);
-    PORTB |= (1<<0 | 1<<1 | 1<<2 | 1<<3);
-    
-=======
   return (PINF&(1<<1) ? 0 : (1<<0)) |
          (PINF&(1<<0) ? 0 : (1<<1)) |
          (PINB&(1<<0) ? 0 : (1<<2)) |
@@ -232,7 +198,6 @@
     PORTD |= (1<<0 | 1<<5);
     DDRC &= ~(1<<6);
     PORTC |= (1<<6);
->>>>>>> e12c0de6
 }
 
 static void select_row(uint8_t row)
@@ -254,13 +219,9 @@
             DDRB  |= (1<<6);
             PORTB &= ~(1<<6);
             break;
-<<<<<<< HEAD
-        
-=======
         case 4:
             DDRC  |= (1<<6);
             PORTC &= ~(1<<6);
             break;        
->>>>>>> e12c0de6
     }
 }